--- conflicted
+++ resolved
@@ -83,12 +83,6 @@
     updated_meetings = relationship("Meeting", foreign_keys="Meeting.updated_by", back_populates="updater")
     participations = relationship("Participant", foreign_keys="Participant.user_code", back_populates="user")
 
-<<<<<<< HEAD
-    # 注意：原先这里定义了与未实现模型 UserMeetingAssociation 的关系，
-    # 由于该模型未在代码库中定义，SQLAlchemy 在初始化映射时会抛出错误。
-    # 为确保认证与用户相关功能正常工作，移除该未定义关系。
-=======
->>>>>>> 9f3db341
 
     # 自引用关系
     creator_user = relationship("User", foreign_keys=[created_by], remote_side=[id])
